import requests
import random
from requests.exceptions import HTTPError
import configuration_values
import proxies


class Requester:
    """
    A class for handling HTTP requests to Vinted.

    This class manages session headers, cookies, and provides methods for making
    HTTP requests with retry logic for handling authentication issues.
    """

    def __init__(self, debug=False):
        """
        Initialize the Requester with default headers and session.

        Sets up the request headers with a randomly selected User-Agent,
        initializes the session, and configures default settings.

        Args:
            debug (bool, optional): Whether to print debug messages. Defaults to False.
        """

        self.HEADER = {
            # Grabs a user agent from the configuration values
            "User-Agent": random.choice(configuration_values.USER_AGENTS),
            **configuration_values.DEFAULT_HEADERS,
            "Host": "www.vinted.fr",
        }
        self.VINTED_AUTH_URL = "https://www.vinted.fr/"
        self.MAX_RETRIES = 3
        self.session = requests.Session()
        self.session.headers.update(self.HEADER)
        self.debug = debug

        if self.debug:
            print(f"[DEBUG] Using User-Agent: {self.HEADER['User-Agent']}")

    def set_locale(self, locale):
        """
        Set the locale of the requester.

        Updates the authentication URL and headers to use the specified locale.

        Args:
            locale (str): The locale domain to use (e.g., 'www.vinted.fr', 'www.vinted.de')
        """
        self.VINTED_AUTH_URL = f"https://{locale}/"
        self.HEADER = {
            "User-Agent": random.choice(configuration_values.USER_AGENTS),
            **configuration_values.DEFAULT_HEADERS,
            "Host": f"{locale}",
        }
        self.session.headers.update(self.HEADER)
        if self.debug:
            print(f"[DEBUG] Locale set to {locale} with User-Agent: {self.HEADER['User-Agent']}")

    def get(self, url, params=None):
        """
        Make a GET request with retry logic.

        If a 401 status code is received, it will attempt to refresh cookies
        and retry the request up to MAX_RETRIES times.

        Args:
            url (str): The URL to request
            params (dict, optional): Query parameters for the request

        Returns:
            requests.Response: The response object if successful

        Raises:
            HTTPError: If the request fails after all retries
        """

        # Set a random proxy for this request
        proxy_configured = proxies.configure_proxy(self.session)
        if self.debug and proxy_configured:
            print(f"[DEBUG] Using proxy: {self.session.proxies}")

        tried = 0
        while tried < self.MAX_RETRIES:
            tried += 1
            with self.session.get(url, params=params) as response:
                if response.status_code == 401 and tried < self.MAX_RETRIES:
                    if self.debug:
                        print(f"Cookies invalid retrying {tried}/{self.MAX_RETRIES}")
                    self.set_cookies()
                elif response.status_code == 200:
                    return response
                elif tried == self.MAX_RETRIES:
                    # If we've reached max retries, return the last response
                    # even if it's not a 200 status code
                    return response

        # This should only happen if the loop exits without returning
        raise HTTPError(f"Failed to get a valid response after {self.MAX_RETRIES} attempts")

    def post(self, url, params=None):
        """
        Make a POST request.

        Args:
            url (str): The URL to request
            params (dict, optional): Parameters for the request

        Returns:
            requests.Response: The response object if successful

        Raises:
            HTTPError: If the request fails
        """
        # Set a random proxy for this request
        proxy_configured = proxies.configure_proxy(self.session)
        if self.debug and proxy_configured:
            print(f"[DEBUG] Using proxy: {self.session.proxies}")

        response = self.session.post(url, params)
        response.raise_for_status()
        return response

    def set_cookies(self):
        """
        Reset and fetch new cookies for authentication.

        Clears the current session cookies and makes a HEAD request to
        the Vinted authentication URL to get new cookies.
        """
        self.session.cookies.clear_session_cookies()
        try:
            self.session.head(self.VINTED_AUTH_URL)
            if self.debug:
                print("Cookies set!")
        except Exception as e:
            if self.debug:
                print(f"There was an error fetching cookies for vinted\nError: {e}")


    def update_cookies(self, cookies: dict):
        """
        Update the session cookies with the provided dictionary.

        Args:
            cookies (dict): Dictionary of cookies to update
        """
        self.session.cookies.update(cookies)
<<<<<<< HEAD
        if self.debug:
            print(f"[DEBUG] Cookies manually updated ({len(cookies)} cookies received)")

    # Alias for backward compatibility
    setLocale = set_locale
    setCookies = set_cookies
=======
>>>>>>> 836d7440


# Singleton instance of the Requester class
requester = Requester()<|MERGE_RESOLUTION|>--- conflicted
+++ resolved
@@ -147,16 +147,12 @@
             cookies (dict): Dictionary of cookies to update
         """
         self.session.cookies.update(cookies)
-<<<<<<< HEAD
         if self.debug:
             print(f"[DEBUG] Cookies manually updated ({len(cookies)} cookies received)")
 
     # Alias for backward compatibility
     setLocale = set_locale
     setCookies = set_cookies
-=======
->>>>>>> 836d7440
-
 
 # Singleton instance of the Requester class
 requester = Requester()